--- conflicted
+++ resolved
@@ -20,13 +20,7 @@
 package org.elasticsearch.index.query;
 
 import org.elasticsearch.common.ParseField;
-<<<<<<< HEAD
-=======
 import org.elasticsearch.common.ParsingException;
-import org.elasticsearch.common.Strings;
-import org.elasticsearch.common.inject.Inject;
-import org.elasticsearch.common.lucene.search.MoreLikeThisQuery;
->>>>>>> c8d1f7aa
 import org.elasticsearch.common.xcontent.XContentParser;
 import org.elasticsearch.index.query.MoreLikeThisQueryBuilder.Item;
 
@@ -68,11 +62,7 @@
     }
 
     @Override
-<<<<<<< HEAD
-    public MoreLikeThisQueryBuilder fromXContent(QueryParseContext parseContext) throws IOException, QueryParsingException {
-=======
-    public Query parse(QueryParseContext parseContext) throws IOException, ParsingException {
->>>>>>> c8d1f7aa
+    public MoreLikeThisQueryBuilder fromXContent(QueryParseContext parseContext) throws IOException {
         XContentParser parser = parseContext.parser();
 
         // document inputs
@@ -193,13 +183,8 @@
         if (likeTexts.isEmpty() && likeItems.isEmpty()) {
             throw new ParsingException(parseContext, "more_like_this requires 'like' to be specified");
         }
-<<<<<<< HEAD
         if (fields != null && fields.isEmpty()) {
-            throw new QueryParsingException(parseContext, "more_like_this requires 'fields' to be non-empty");
-=======
-        if (moreLikeFields != null && moreLikeFields.isEmpty()) {
             throw new ParsingException(parseContext, "more_like_this requires 'fields' to be non-empty");
->>>>>>> c8d1f7aa
         }
 
         MoreLikeThisQueryBuilder moreLikeThisQueryBuilder = new MoreLikeThisQueryBuilder(fields)
@@ -237,95 +222,8 @@
         }
     }
 
-<<<<<<< HEAD
     @Override
     public MoreLikeThisQueryBuilder getBuilderPrototype() {
         return MoreLikeThisQueryBuilder.PROTOTYPE;
-=======
-    private static List<String> removeUnsupportedFields(List<String> moreLikeFields, Analyzer analyzer, boolean failOnUnsupportedField) throws IOException {
-        for (Iterator<String> it = moreLikeFields.iterator(); it.hasNext(); ) {
-            final String fieldName = it.next();
-            if (!Analysis.generatesCharacterTokenStream(analyzer, fieldName)) {
-                if (failOnUnsupportedField) {
-                    throw new IllegalArgumentException("more_like_this doesn't support binary/numeric fields: [" + fieldName + "]");
-                } else {
-                    it.remove();
-                }
-            }
-        }
-        return moreLikeFields;
-    }
-
-    private Query handleItems(QueryParseContext parseContext, MoreLikeThisQuery mltQuery, List<Item> likeItems, List<Item> unlikeItems,
-                              boolean include, List<String> moreLikeFields, boolean useDefaultField) throws IOException {
-        // set default index, type and fields if not specified
-        for (Item item : likeItems) {
-            setDefaultIndexTypeFields(parseContext, item, moreLikeFields, useDefaultField);
-        }
-        for (Item item : unlikeItems) {
-            setDefaultIndexTypeFields(parseContext, item, moreLikeFields, useDefaultField);
-        }
-
-        // fetching the items with multi-termvectors API
-        MultiTermVectorsResponse responses = fetchService.fetchResponse(likeItems, unlikeItems, SearchContext.current());
-
-        // getting the Fields for liked items
-        mltQuery.setLikeText(MoreLikeThisFetchService.getFieldsFor(responses, likeItems));
-
-        // getting the Fields for unliked items
-        if (!unlikeItems.isEmpty()) {
-            org.apache.lucene.index.Fields[] unlikeFields = MoreLikeThisFetchService.getFieldsFor(responses, unlikeItems);
-            if (unlikeFields.length > 0) {
-                mltQuery.setUnlikeText(unlikeFields);
-            }
-        }
-
-        BooleanQuery boolQuery = new BooleanQuery();
-        boolQuery.add(mltQuery, BooleanClause.Occur.SHOULD);
-
-        // exclude the items from the search
-        if (!include) {
-            handleExclude(boolQuery, likeItems);
-        }
-        return boolQuery;
-    }
-
-    private static void setDefaultIndexTypeFields(QueryParseContext parseContext, Item item, List<String> moreLikeFields,
-                                                  boolean useDefaultField) {
-        if (item.index() == null) {
-            item.index(parseContext.index().name());
-        }
-        if (item.type() == null) {
-            if (parseContext.queryTypes().size() > 1) {
-                throw new ParsingException(parseContext,
-                            "ambiguous type for item with id: " + item.id() + " and index: " + item.index());
-            } else {
-                item.type(parseContext.queryTypes().iterator().next());
-            }
-        }
-        // default fields if not present but don't override for artificial docs
-        if ((item.fields() == null || item.fields().length == 0) && item.doc() == null) {
-            if (useDefaultField) {
-                item.fields("*");
-            } else {
-                item.fields(moreLikeFields.toArray(new String[moreLikeFields.size()]));
-            }
-        }
-    }
-
-    private static void handleExclude(BooleanQuery boolQuery, List<Item> likeItems) {
-        // artificial docs get assigned a random id and should be disregarded
-        List<BytesRef> uids = new ArrayList<>();
-        for (Item item : likeItems) {
-            if (item.doc() != null) {
-                continue;
-            }
-            uids.add(createUidAsBytes(item.type(), item.id()));
-        }
-        if (!uids.isEmpty()) {
-            TermsQuery query = new TermsQuery(UidFieldMapper.NAME, uids.toArray(new BytesRef[0]));
-            boolQuery.add(query, BooleanClause.Occur.MUST_NOT);
-        }
->>>>>>> c8d1f7aa
     }
 }