--- conflicted
+++ resolved
@@ -19,15 +19,8 @@
 
 package org.elasticsearch.index.query;
 
-<<<<<<< HEAD
 import org.apache.lucene.search.FuzzyQuery;
-=======
-import org.apache.lucene.queries.ExtendedCommonTermsQuery;
-import org.apache.lucene.search.BooleanClause;
-import org.apache.lucene.search.BooleanQuery;
-import org.apache.lucene.search.Query;
 import org.elasticsearch.common.ParsingException;
->>>>>>> c8d1f7aa
 import org.elasticsearch.common.inject.Inject;
 import org.elasticsearch.common.unit.Fuzziness;
 import org.elasticsearch.common.xcontent.XContentParser;
@@ -49,11 +42,7 @@
     }
 
     @Override
-<<<<<<< HEAD
-    public MatchQueryBuilder fromXContent(QueryParseContext parseContext) throws IOException, QueryParsingException {
-=======
-    public Query parse(QueryParseContext parseContext) throws IOException, ParsingException {
->>>>>>> c8d1f7aa
+    public MatchQueryBuilder fromXContent(QueryParseContext parseContext) throws IOException {
         XContentParser parser = parseContext.parser();
 
         MatchQuery.Type type = MatchQuery.Type.BOOLEAN;
@@ -108,15 +97,7 @@
                             throw new ParsingException(parseContext, "[match] query does not support type " + tStr);
                         }
                     } else if ("analyzer".equals(currentFieldName)) {
-<<<<<<< HEAD
                         analyzer = parser.text();
-=======
-                        String analyzer = parser.text();
-                        if (parseContext.analysisService().analyzer(analyzer) == null) {
-                            throw new ParsingException(parseContext, "[match] analyzer [" + parser.text() + "] not found");
-                        }
-                        matchQuery.setAnalyzer(analyzer);
->>>>>>> c8d1f7aa
                     } else if ("boost".equals(currentFieldName)) {
                         boost = parser.floatValue();
                     } else if ("slop".equals(currentFieldName) || "phrase_slop".equals(currentFieldName) || "phraseSlop".equals(currentFieldName)) {
@@ -128,19 +109,7 @@
                     } else if ("max_expansions".equals(currentFieldName) || "maxExpansions".equals(currentFieldName)) {
                         maxExpansion = parser.intValue();
                     } else if ("operator".equals(currentFieldName)) {
-<<<<<<< HEAD
                         operator = Operator.fromString(parser.text());
-=======
-                        String op = parser.text();
-                        if ("or".equalsIgnoreCase(op)) {
-                            matchQuery.setOccur(BooleanClause.Occur.SHOULD);
-                        } else if ("and".equalsIgnoreCase(op)) {
-                            matchQuery.setOccur(BooleanClause.Occur.MUST);
-                        } else {
-                            throw new ParsingException(parseContext, "text query requires operator to be either 'and' or 'or', not ["
-                                    + op + "]");
-                        }
->>>>>>> c8d1f7aa
                     } else if ("minimum_should_match".equals(currentFieldName) || "minimumShouldMatch".equals(currentFieldName)) {
                         minimumShouldMatch = parser.textOrNull();
                     } else if ("fuzzy_rewrite".equals(currentFieldName) || "fuzzyRewrite".equals(currentFieldName)) {
