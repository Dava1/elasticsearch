/*
 * Licensed to Elasticsearch under one or more contributor
 * license agreements. See the NOTICE file distributed with
 * this work for additional information regarding copyright
 * ownership. Elasticsearch licenses this file to you under
 * the Apache License, Version 2.0 (the "License"); you may
 * not use this file except in compliance with the License.
 * You may obtain a copy of the License at
 *
 *    http://www.apache.org/licenses/LICENSE-2.0
 *
 * Unless required by applicable law or agreed to in writing,
 * software distributed under the License is distributed on an
 * "AS IS" BASIS, WITHOUT WARRANTIES OR CONDITIONS OF ANY
 * KIND, either express or implied.  See the License for the
 * specific language governing permissions and limitations
 * under the License.
 */
package org.elasticsearch.test.test;

import com.google.common.collect.ImmutableSet;
import org.apache.lucene.util.IOUtils;
import org.apache.lucene.util.LuceneTestCase;
import org.elasticsearch.client.Client;
import org.elasticsearch.cluster.ClusterName;
import org.elasticsearch.common.settings.Settings;
import org.elasticsearch.test.ESTestCase;
import org.elasticsearch.test.InternalTestCluster;
import org.elasticsearch.test.NodeConfigurationSource;

import java.io.IOException;
import java.nio.file.Path;
import java.util.*;

import static org.hamcrest.Matchers.equalTo;
import static org.hamcrest.Matchers.hasEntry;

/**
 * Basic test that ensure that the internal cluster reproduces the same
 * configuration given the same seed / input.
 */
@LuceneTestCase.SuppressFileSystems("ExtrasFS") // doesn't work with potential multi data path from test cluster yet
public class InternalTestClusterTests extends ESTestCase {

    public void testInitializiationIsConsistent() {
        long clusterSeed = randomLong();
        int minNumDataNodes = randomIntBetween(0, 9);
        int maxNumDataNodes = randomIntBetween(minNumDataNodes, 10);
        String clusterName = randomRealisticUnicodeOfCodepointLengthBetween(1, 10);
        NodeConfigurationSource nodeConfigurationSource = NodeConfigurationSource.EMPTY;
        int numClientNodes = randomIntBetween(0, 10);
        boolean enableHttpPipelining = randomBoolean();
        String nodePrefix = randomRealisticUnicodeOfCodepointLengthBetween(1, 10);

        Path baseDir = createTempDir();
<<<<<<< HEAD
        InternalTestCluster cluster0 = new InternalTestCluster("local", clusterSeed, baseDir, minNumDataNodes, maxNumDataNodes, clusterName, nodeConfigurationSource, numClientNodes, enableHttpPipelining, nodePrefix);
        InternalTestCluster cluster1 = new InternalTestCluster("local", clusterSeed, baseDir, minNumDataNodes, maxNumDataNodes, clusterName, nodeConfigurationSource, numClientNodes, enableHttpPipelining, nodePrefix);
        assertClusters(cluster0, cluster1, true);
=======
        InternalTestCluster cluster0 = new InternalTestCluster("local", clusterSeed, baseDir, minNumDataNodes, maxNumDataNodes, clusterName, settingsSource, numClientNodes, enableHttpPipelining, nodePrefix);
        InternalTestCluster cluster1 = new InternalTestCluster("local", clusterSeed, baseDir, minNumDataNodes, maxNumDataNodes, clusterName, settingsSource, numClientNodes, enableHttpPipelining, nodePrefix);
        // TODO: this is not ideal - we should have a way to make sure ports are initialized in the same way
        assertClusters(cluster0, cluster1, false);

    }

    /**
     * a set of settings that are expected to have different values betweem clusters, even they have been initialized with the same
     * base settins.
     */
    final static Set<String> clusterUniqueSettings = new HashSet<>();
>>>>>>> 2539b779

    static {
        clusterUniqueSettings.add(ClusterName.SETTING);
        clusterUniqueSettings.add("transport.tcp.port");
        clusterUniqueSettings.add("http.port");
        clusterUniqueSettings.add("http.port");
    }

    public static void assertClusters(InternalTestCluster cluster0, InternalTestCluster cluster1, boolean checkClusterUniqueSettings) {
        Settings defaultSettings0 = cluster0.getDefaultSettings();
        Settings defaultSettings1 = cluster1.getDefaultSettings();
        assertSettings(defaultSettings0, defaultSettings1, checkClusterUniqueSettings);
        assertThat(cluster0.numDataNodes(), equalTo(cluster1.numDataNodes()));
        if (checkClusterUniqueSettings) {
            assertThat(cluster0.getClusterName(), equalTo(cluster1.getClusterName()));
        }
    }

    public static void assertSettings(Settings left, Settings right, boolean checkClusterUniqueSettings) {
        ImmutableSet<Map.Entry<String, String>> entries0 = left.getAsMap().entrySet();
        Map<String, String> entries1 = right.getAsMap();
        assertThat(entries0.size(), equalTo(entries1.size()));
        for (Map.Entry<String, String> entry : entries0) {
            if (clusterUniqueSettings.contains(entry.getKey()) && checkClusterUniqueSettings == false) {
                continue;
            }
            assertThat(entries1, hasEntry(entry.getKey(), entry.getValue()));
        }
    }

    public void testBeforeTest() throws IOException {
        long clusterSeed = randomLong();
        int minNumDataNodes = randomIntBetween(0, 3);
        int maxNumDataNodes = randomIntBetween(minNumDataNodes, 4);
        final String clusterName1 = "shared1";//clusterName("shared1", clusterSeed);
        final String clusterName2 = "shared2";//clusterName("shared", Integer.toString(CHILD_JVM_ID), clusterSeed);
        /*while (clusterName.equals(clusterName1)) {
            clusterName1 = clusterName("shared", Integer.toString(CHILD_JVM_ID), clusterSeed);   // spin until the time changes
        }*/
        NodeConfigurationSource nodeConfigurationSource = NodeConfigurationSource.EMPTY;
        int numClientNodes = randomIntBetween(0, 2);
        boolean enableHttpPipelining = randomBoolean();
        int jvmOrdinal = randomIntBetween(0, 10);
        String nodePrefix = "foobar";

        Path baseDir = createTempDir();
        InternalTestCluster cluster0 = new InternalTestCluster("local", clusterSeed, baseDir, minNumDataNodes, maxNumDataNodes, clusterName1, nodeConfigurationSource, numClientNodes, enableHttpPipelining, nodePrefix);
        InternalTestCluster cluster1 = new InternalTestCluster("local", clusterSeed, baseDir, minNumDataNodes, maxNumDataNodes, clusterName2, nodeConfigurationSource, numClientNodes, enableHttpPipelining, nodePrefix);

        assertClusters(cluster0, cluster1, false);
        long seed = randomLong();
        try {
            {
                Random random = new Random(seed);
                cluster0.beforeTest(random, random.nextDouble());
            }
            {
                Random random = new Random(seed);
                cluster1.beforeTest(random, random.nextDouble());
            }
            assertArrayEquals(cluster0.getNodeNames(), cluster1.getNodeNames());
            Iterator<Client> iterator1 = cluster1.iterator();
            for (Client client : cluster0) {
                assertTrue(iterator1.hasNext());
                Client other = iterator1.next();
                assertSettings(client.settings(), other.settings(), false);
            }
            assertArrayEquals(cluster0.getNodeNames(), cluster1.getNodeNames());
            cluster0.afterTest();
            cluster1.afterTest();
        } finally {
            IOUtils.close(cluster0, cluster1);
        }
    }
}<|MERGE_RESOLUTION|>--- conflicted
+++ resolved
@@ -53,13 +53,8 @@
         String nodePrefix = randomRealisticUnicodeOfCodepointLengthBetween(1, 10);
 
         Path baseDir = createTempDir();
-<<<<<<< HEAD
         InternalTestCluster cluster0 = new InternalTestCluster("local", clusterSeed, baseDir, minNumDataNodes, maxNumDataNodes, clusterName, nodeConfigurationSource, numClientNodes, enableHttpPipelining, nodePrefix);
         InternalTestCluster cluster1 = new InternalTestCluster("local", clusterSeed, baseDir, minNumDataNodes, maxNumDataNodes, clusterName, nodeConfigurationSource, numClientNodes, enableHttpPipelining, nodePrefix);
-        assertClusters(cluster0, cluster1, true);
-=======
-        InternalTestCluster cluster0 = new InternalTestCluster("local", clusterSeed, baseDir, minNumDataNodes, maxNumDataNodes, clusterName, settingsSource, numClientNodes, enableHttpPipelining, nodePrefix);
-        InternalTestCluster cluster1 = new InternalTestCluster("local", clusterSeed, baseDir, minNumDataNodes, maxNumDataNodes, clusterName, settingsSource, numClientNodes, enableHttpPipelining, nodePrefix);
         // TODO: this is not ideal - we should have a way to make sure ports are initialized in the same way
         assertClusters(cluster0, cluster1, false);
 
@@ -70,7 +65,6 @@
      * base settins.
      */
     final static Set<String> clusterUniqueSettings = new HashSet<>();
->>>>>>> 2539b779
 
     static {
         clusterUniqueSettings.add(ClusterName.SETTING);
